--- conflicted
+++ resolved
@@ -223,7 +223,6 @@
     return LWAN_MAX(5, (int)(total / 740));
 }
 
-<<<<<<< HEAD
 static ALWAYS_INLINE int64_t lwan_get_monotonic_precise_time(void)
 {
     struct timespec now;
@@ -248,12 +247,5 @@
     return (int64_t)now.tv_sec * 1000000 + now.tv_nsec / 1000;
 }
 
-static ALWAYS_INLINE unsigned int lwan_get_request_id()
-{
-    srand((unsigned int)lwan_get_monotonic_time());
-    return (0x1000000 + (unsigned)rand() % 0xffffffff);
-}
-=======
 long int lwan_getentropy(void *buffer, size_t buffer_len, int flags);
-uint64_t lwan_random_uint64();
->>>>>>> f9bfbbcf
+uint64_t lwan_random_uint64();